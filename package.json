{
  "name": "@andreasnicolaou/reactive-event-source",
  "version": "1.4.0",
  "description": "A lightweight reactive wrapper around EventSource using RxJS, providing automatic reconnection and buffering.",
  "main": "dist/index.js",
  "module": "dist/index.js",
  "browser": "dist/index.umd.min.js",
  "private": false,
  "types": "dist/index.d.ts",
  "type": "module",
  "exports": {
    ".": {
      "import": {
        "types": "./dist/index.d.ts",
        "default": "./dist/index.js"
      },
      "browser": "./dist/index.umd.min.js",
      "types": "./dist/index.d.ts"
    }
  },
  "scripts": {
    "build": "rollup -c",
    "format": "prettier --write .",
    "format:check": "prettier --check .",
    "lint": "eslint --fix",
    "test": "jest",
    "test:ci": "cross-env JEST_JUNIT_CLASSNAME=\"{filepath}\" jest --reporters=default --reporters=jest-junit",
    "test:watch": "jest --watch",
    "test:coverage": "jest --coverage",
    "test:bundle": "npx bundlewatch"
  },
  "repository": {
    "type": "git",
    "url": "https://github.com/andreasnicolaou/reactive-event-source.git"
  },
  "bugs": {
    "url": "https://github.com/andreasnicolaou/reactive-event-source/issues"
  },
  "author": {
    "name": "Andreas Nicolaou",
    "email": "anicolaou66@gmail.com"
  },
  "license": "MIT",
  "jest": {
    "transform": {
      "^.+\\.(ts)$": [
        "ts-jest"
      ]
    },
    "testEnvironment": "jsdom",
    "testPathIgnorePatterns": [
      "/node_modules/",
      "/dist/"
    ]
  },
  "bundlewatch": {
    "files": [
      {
        "path": "dist/index.js",
        "maxSize": "5kB",
        "compression": "gzip"
      },
      {
        "path": "dist/index.cjs.js",
        "maxSize": "15kB",
        "compression": "gzip"
      },
      {
        "path": "dist/index.umd.js",
        "maxSize": "15kB",
        "compression": "gzip"
      },
      {
        "path": "dist/index.umd.min.js",
        "maxSize": "10kB",
        "compression": "gzip"
      }
    ]
  },
  "devDependencies": {
    "@codecov/rollup-plugin": "^1.9.1",
    "@rollup/plugin-commonjs": "^29.0.0",
    "@rollup/plugin-node-resolve": "^16.0.3",
    "@rollup/plugin-terser": "^0.4.4",
    "@rollup/plugin-typescript": "^12.3.0",
    "@types/jest": "^30.0.0",
<<<<<<< HEAD
    "@types/node": "^24.10.0",
    "@typescript-eslint/eslint-plugin": "^8.45.0",
    "@typescript-eslint/parser": "^8.45.0",
=======
    "@types/node": "^24.10.1",
    "@typescript-eslint/eslint-plugin": "^8.48.1",
    "@typescript-eslint/parser": "^8.48.1",
>>>>>>> 0a42957e
    "bundlewatch": "^0.4.1",
    "cross-env": "^10.1.0",
    "eslint": "^9.39.1",
    "eslint-config-prettier": "^10.1.8",
    "eslint-plugin-prettier": "^5.5.4",
    "globals": "^16.5.0",
    "jest": "^30.2.0",
    "jest-environment-jsdom": "^30.2.0",
    "jest-junit": "^16.0.0",
    "prettier": "3.7.4",
    "rollup": "^4.53.3",
    "rollup-plugin-dts": "^6.3.0",
    "ts-jest": "^29.4.6",
    "ts-node": "^10.9.2",
    "typescript": "^5.9.3"
  },
  "keywords": [
    "eventsource",
    "sse",
    "server-sent-events",
    "rxjs",
    "observable",
    "reactive",
    "streaming",
    "typescript",
    "reconnect",
    "auto-reconnect",
    "browser",
    "client",
    "events",
    "real-time",
    "realtime",
    "data-stream",
    "wrapper",
    "reactive-event-source",
    "andreasnicolaou"
  ],
  "dependencies": {
    "rxjs": "^7.8.2"
  }
}<|MERGE_RESOLUTION|>--- conflicted
+++ resolved
@@ -84,15 +84,9 @@
     "@rollup/plugin-terser": "^0.4.4",
     "@rollup/plugin-typescript": "^12.3.0",
     "@types/jest": "^30.0.0",
-<<<<<<< HEAD
-    "@types/node": "^24.10.0",
-    "@typescript-eslint/eslint-plugin": "^8.45.0",
-    "@typescript-eslint/parser": "^8.45.0",
-=======
     "@types/node": "^24.10.1",
     "@typescript-eslint/eslint-plugin": "^8.48.1",
     "@typescript-eslint/parser": "^8.48.1",
->>>>>>> 0a42957e
     "bundlewatch": "^0.4.1",
     "cross-env": "^10.1.0",
     "eslint": "^9.39.1",
